--- conflicted
+++ resolved
@@ -42,21 +42,9 @@
 type Value interface{}
 
 type TripleStore interface {
-<<<<<<< HEAD
 	// The only way in is through building a transaction, which
 	// is done by a replication strategy.
 	ApplyDeltas([]*Delta) error
-=======
-	// Add a triple to the store.
-	AddTriple(quad.Quad)
-
-	// Add a set of triples to the store, atomically if possible.
-	AddTripleSet([]quad.Quad)
-
-	// Removes a triple matching the given one  from the database,
-	// if it exists. Does nothing otherwise.
-	RemoveTriple(quad.Quad)
->>>>>>> 408103b4
 
 	// Given an opaque token, returns the triple for that token from the store.
 	Quad(Value) quad.Quad

--- conflicted
+++ resolved
@@ -35,29 +35,19 @@
 }
 
 // No subiterators.
-func (it *AllIterator) SubIterators() []graph.Iterator {
+func (nit *NodesAllIterator) SubIterators() []graph.Iterator {
 	return nil
 }
 
-<<<<<<< HEAD
-func (nit *NodesAllIterator) Next() (graph.Value, bool) {
-	next, out := nit.Int64.Next()
-	if !out {
-		return next, out
-	}
-	i64 := next.(int64)
-	_, ok := nit.ts.revIdMap[i64]
-=======
-func (it *AllIterator) Next() bool {
-	if !it.Int64.Next() {
+func (nit *NodesAllIterator) Next() bool {
+	if !nit.Int64.Next() {
 		return false
 	}
-	_, ok := it.ts.revIdMap[it.Int64.Result().(int64)]
->>>>>>> 11c3cd17
+	_, ok := nit.ts.revIdMap[nit.Int64.Result().(int64)]
 	if !ok {
 		return nit.Next()
 	}
-	return next, out
+	return true
 }
 
 func NewMemstoreQuadsAllIterator(ts *TripleStore) *QuadsAllIterator {
@@ -67,13 +57,13 @@
 	return &out
 }
 
-func (qit *QuadsAllIterator) Next() (graph.Value, bool) {
-	next, out := qit.Int64.Next()
+func (qit *QuadsAllIterator) Next() bool {
+	out := qit.Int64.Next()
 	if out {
-		i64 := next.(int64)
+		i64 := qit.Int64.Result().(int64)
 		if qit.ts.log[i64].DeletedBy != 0 || qit.ts.log[i64].Action == graph.Delete {
 			return qit.Next()
 		}
 	}
-	return true
+	return out
 }